package io.iohk.iodb

import java.io.File
import java.nio.ByteBuffer

import scala.util.Random

/**
  * test utilities
  */
object TestUtils {

<<<<<<< HEAD
  lazy val shardInfoFileExt = Utils.shardInfoFileExt

  def listFiles(dir: File, extension: String) = Utils.listFiles(dir, extension)

=======
>>>>>>> 70f95c71

  def dirSize(dir: File): Long = dir.listFiles().map(_.length()).sum

  def tempDir(): File = {
    val dir = new File(System.getProperty("java.io.tmpdir") + "/iodb" + Math.random())
    dir.mkdirs()
    dir
  }

  def deleteRecur(dir: File): Unit = {
    if (dir == null) return
    val files = dir.listFiles()
    if (files != null)
      files.foreach(deleteRecur)
    dir.delete()
  }

  /** generates random byte[] of given size */
  def randomA(size: Int = 32): ByteArrayWrapper = {
    val b = new Array[Byte](size)
    Random.nextBytes(b)
    ByteArrayWrapper(b)
  }

  /** return value of  `-DlongTest=1` property, 0 if value is not defined, or 1 if its defined but not a number */
  def longTest(): Long = {
    var ret = 0L
    try {
      val prop = System.getProperty("longTest")
      if (prop != null) {
        ret = 1
        if (prop.matches("[0-9]+")) {
          ret = prop.toLong
        }
      }
    } catch {
      case _: Exception =>
    }

    ret
  }

  /** Duration of long running tests.
    * Its value is controlled by `-DlongTest=1` property, where the value is test runtime in minutes.
    * By default tests run 5 seconds, but it can be increased by setting this property.
    */
  def endTimestamp(): Long =
    5 * 1000 + longTest() * 60 * 1000 + System.currentTimeMillis()

  /** measures time it takes to execute function */
  def runningTimeUnit(computation: => Unit): Long = {
    val s = System.currentTimeMillis()
    computation
    System.currentTimeMillis() - s
  }

  /** measures time it takes to execute function */
  def runningTime[A](computation: => A): (Long, A) = {
    val s = System.currentTimeMillis()
    val res = computation
    (System.currentTimeMillis() - s, res)
  }

  def fromLong(id: Long): ByteArrayWrapper = {
    val b = ByteBuffer.allocate(8)
    b.putLong(0, id)
    ByteArrayWrapper(b.array())
  }
}<|MERGE_RESOLUTION|>--- conflicted
+++ resolved
@@ -10,13 +10,6 @@
   */
 object TestUtils {
 
-<<<<<<< HEAD
-  lazy val shardInfoFileExt = Utils.shardInfoFileExt
-
-  def listFiles(dir: File, extension: String) = Utils.listFiles(dir, extension)
-
-=======
->>>>>>> 70f95c71
 
   def dirSize(dir: File): Long = dir.listFiles().map(_.length()).sum
 
