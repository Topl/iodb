import _root_.sbt.Keys._

organization := "org.scorexfoundation"

name := "iodb"

version := "0.2.0-SNAPSHOT"

scalaVersion := "2.12.1"

libraryDependencies ++= Seq(
<<<<<<< HEAD
  "com.google.guava" % "guava" % "19.0",
  "org.scorexfoundation" %% "scrypto" % "1.2.0",
  "org.scalatest" %% "scalatest" % "3.+" % "test",
  "org.scalactic" %% "scalactic" % "3.+" % "test",
  "org.scalacheck" %% "scalacheck" % "1.13.+" % "test",
=======

  "com.google.guava" % "guava" % "19.0",
  "org.scalatest" %% "scalatest" % "2.+" % "test",
  "org.scalactic" %% "scalactic" % "2.+" % "test",
  "org.scalacheck" %% "scalacheck" % "1.12.+" % "test",
>>>>>>> 201d2792
  "com.novocode" % "junit-interface" % "0.11" % "test",
  "org.rocksdb" % "rocksdbjni" % "4.5.1" % "test",
  "org.slf4j" % "slf4j-api" % "1.+",
  "ch.qos.logback" % "logback-classic" % "1.+" % "test"
)

licenses := Seq("CC0" -> url("https://creativecommons.org/publicdomain/zero/1.0/legalcode"))

homepage := Some(url("https://github.com/ScorexProject/iodb"))

resolvers ++= Seq("Sonatype Releases" at "https://oss.sonatype.org/content/repositories/releases/",
  "SonaType" at "https://oss.sonatype.org/content/groups/public",
  "Typesafe maven releases" at "http://repo.typesafe.com/typesafe/maven-releases/")

publishMavenStyle := true

publishArtifact in Test := false

publishTo := {
  val nexus = "https://oss.sonatype.org/"
  if (isSnapshot.value)
    Some("snapshots" at nexus + "content/repositories/snapshots")
  else
    Some("releases" at nexus + "service/local/staging/deploy/maven2")
}

pomIncludeRepository := { _ => false }

pomExtra :=
  <scm>
    <url>git@github.com:ScorexProject/iodb.git</url>
    <connection>scm:git:git@github.com:ScorexProject/iodb.git</connection>
  </scm>
    <developers>
      <developer>
        <id>kushti</id>
        <name>Alexander Chepurnoy</name>
        <url>http://chepurnoy.org/</url>
      </developer>
      <developer>
        <id>jan</id>
        <name>Jan Kotek</name>
      </developer>

    </developers><|MERGE_RESOLUTION|>--- conflicted
+++ resolved
@@ -6,22 +6,13 @@
 
 version := "0.2.0-SNAPSHOT"
 
-scalaVersion := "2.12.1"
+scalaVersion := "2.11.8"
 
 libraryDependencies ++= Seq(
-<<<<<<< HEAD
-  "com.google.guava" % "guava" % "19.0",
-  "org.scorexfoundation" %% "scrypto" % "1.2.0",
-  "org.scalatest" %% "scalatest" % "3.+" % "test",
-  "org.scalactic" %% "scalactic" % "3.+" % "test",
-  "org.scalacheck" %% "scalacheck" % "1.13.+" % "test",
-=======
-
   "com.google.guava" % "guava" % "19.0",
   "org.scalatest" %% "scalatest" % "2.+" % "test",
   "org.scalactic" %% "scalactic" % "2.+" % "test",
   "org.scalacheck" %% "scalacheck" % "1.12.+" % "test",
->>>>>>> 201d2792
   "com.novocode" % "junit-interface" % "0.11" % "test",
   "org.rocksdb" % "rocksdbjni" % "4.5.1" % "test",
   "org.slf4j" % "slf4j-api" % "1.+",
